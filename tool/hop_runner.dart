<<<<<<< HEAD
library hop_runner;

=======
>>>>>>> 4056ffec
import 'dart:io';
import 'package:bot/bot.dart';
import 'package:hop/hop.dart';
import 'package:hop/tasks.dart';
import '../test/console_test_harness.dart' as test_console;
<<<<<<< HEAD

part 'dartdoc.dart';
=======
>>>>>>> 4056ffec

void main() {
  _assertKnownPath();

  addAsyncTask('test', createUnitTestTask(test_console.testCore));
  addAsyncTask('docs', _compileDocs);
<<<<<<< HEAD
  addAsyncTask('pages', _ghPages);

  //
  // Dart2js
  //
  final paths = $(['click', 'drag', 'fract', 'qr', 'spin'])
      .map((d) => "example/$d/${d}_demo.dart")
      .toList();
  paths.add('test/browser_test_harness.dart');

  addAsyncTask('dart2js', createDart2JsTask(paths));
  runHopCore();
}

=======
  addTask('about', _about);

  runHopCore();
}

Future<bool> _compileDocs(TaskContext state) {
  _assertKnownPath();
  return startProcess(state, "tool/compile_docs", []);
}

>>>>>>> 4056ffec
void _assertKnownPath() {
  // since there is no way to determine the path of 'this' file
  // assume that Directory.current() is the root of the project.
  // So check for existance of /bin/hop_runner.dart
  final thisFile = new File('tool/hop_runner.dart');
  assert(thisFile.existsSync());
}

<<<<<<< HEAD
Future<bool> _ghPages(TaskContext ctx) {
  final sourceDir = 'build/doc';
  final targetBranch = 'gh-pages';
  final sourceBranch = 'master';

  return branchForDir(ctx, sourceBranch, sourceDir, targetBranch);
=======
bool _about(TaskContext context) {
  context.fine('Welcome to HOP!');
  return true;
>>>>>>> 4056ffec
}<|MERGE_RESOLUTION|>--- conflicted
+++ resolved
@@ -1,25 +1,18 @@
-<<<<<<< HEAD
 library hop_runner;
 
-=======
->>>>>>> 4056ffec
 import 'dart:io';
 import 'package:bot/bot.dart';
-import 'package:hop/hop.dart';
-import 'package:hop/tasks.dart';
+import 'package:bot/hop.dart';
+import 'package:bot/tasks.dart';
 import '../test/console_test_harness.dart' as test_console;
-<<<<<<< HEAD
 
 part 'dartdoc.dart';
-=======
->>>>>>> 4056ffec
 
 void main() {
   _assertKnownPath();
 
   addAsyncTask('test', createUnitTestTask(test_console.testCore));
   addAsyncTask('docs', _compileDocs);
-<<<<<<< HEAD
   addAsyncTask('pages', _ghPages);
 
   //
@@ -31,21 +24,11 @@
   paths.add('test/browser_test_harness.dart');
 
   addAsyncTask('dart2js', createDart2JsTask(paths));
+
+  addTask('about', _about);
   runHopCore();
 }
 
-=======
-  addTask('about', _about);
-
-  runHopCore();
-}
-
-Future<bool> _compileDocs(TaskContext state) {
-  _assertKnownPath();
-  return startProcess(state, "tool/compile_docs", []);
-}
-
->>>>>>> 4056ffec
 void _assertKnownPath() {
   // since there is no way to determine the path of 'this' file
   // assume that Directory.current() is the root of the project.
@@ -54,16 +37,15 @@
   assert(thisFile.existsSync());
 }
 
-<<<<<<< HEAD
 Future<bool> _ghPages(TaskContext ctx) {
   final sourceDir = 'build/doc';
   final targetBranch = 'gh-pages';
   final sourceBranch = 'master';
 
   return branchForDir(ctx, sourceBranch, sourceDir, targetBranch);
-=======
+}
+
 bool _about(TaskContext context) {
   context.fine('Welcome to HOP!');
   return true;
->>>>>>> 4056ffec
 }